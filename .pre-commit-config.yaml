repos:
-   repo: https://github.com/pre-commit/pre-commit-hooks
    rev: v4.4.0
    hooks:
    -   id: trailing-whitespace
    -   id: end-of-file-fixer
    -   id: check-yaml
    -   id: check-added-large-files
-   repo: https://github.com/psf/black
    rev: 23.7.0
    hooks:
    -   id: black
-   repo: https://github.com/pycqa/isort
    rev: 5.12.0
    hooks:
    -   id: isort
-   repo: https://github.com/pycqa/flake8
    rev: 6.0.0
    hooks:
    -   id: flake8
        args: [--count, --select=E9,F63,F7,F82, --show-source, --statistics]
    -   id: flake8
        name: flake8-complexity
        args: [--count, --exit-zero, --max-complexity=10, --max-line-length=127, --statistics]
        additional_dependencies: [flake8-bugbear] # For extended checks
-   repo: https://github.com/pycqa/pylint
    rev: v3.0.0a5
    hooks:
    -   id: pylint
        name: pylint
        # You might need to adjust these paths to match your project structure
        args:
            [
                "--rcfile=pyproject.toml", # Use pyproject.toml for pylint configuration
            ]
-   repo: https://github.com/pre-commit/mirrors-mypy
    rev: v1.4.1 # Use the latest release or a specific tag
    hooks:
    -   id: mypy
        additional_dependencies: [
            "types-requests",  # Add types for any third-party libs
            "types-beautifulsoup4",
            "types-flask",
            "types-apispec",
            "types-marshmallow",
            "types-psutil",
        ]
-   repo: https://github.com/PyCQA/bandit
    rev: 1.7.5
    hooks:
    -   id: bandit
        name: bandit-security-check
-   repo: https://github.com/markdownlint/markdownlint
    rev: v0.33.0
    hooks:
    -   id: markdownlint
        args: ["--config=.markdownlint.yaml"] # optional custom markdownlint config
-   repo: local
    hooks:
    -   id: check-doc-freshness
        name: Check Documentation Freshness
        entry: ./scripts/check_doc_freshness.py # Path to custom script
        language: system
        pass_filenames: false # Customize if your script needs filenames
        always_run: true #  Run even if staged files don't seem relevant
        require_serial: true # Ensure it runs in isolation, if needed
        stages: [commit] # Run on commit

    -   id: check-precommit-hooks
        name: Check if pre-commit hooks need updating
        entry: python3 scripts/check_precommit_hooks.py
        language: system
        pass_filenames: false
        always_run: true
<<<<<<< HEAD
        stages: [commit]
        verbose: true

files: \.(txt|md|yml|dev|py|gz|whl|pyc|test|sh|ps1|toml)$ # Include relevant file extensions
=======

    -   id: dependency-check
        name: dependency-check
        entry: python scripts/check_dependencies.py
        language: system
        pass_filenames: false
        always_run: true

    -   id: docker-verify
        name: docker-verify
        entry: scripts/verify_docker_build.sh
        language: system
        pass_filenames: false
        # Only run this on demand with --hook-stage manual
        stages: [manual]
>>>>>>> 97a68776
<|MERGE_RESOLUTION|>--- conflicted
+++ resolved
@@ -72,12 +72,8 @@
         language: system
         pass_filenames: false
         always_run: true
-<<<<<<< HEAD
         stages: [commit]
         verbose: true
-
-files: \.(txt|md|yml|dev|py|gz|whl|pyc|test|sh|ps1|toml)$ # Include relevant file extensions
-=======
 
     -   id: dependency-check
         name: dependency-check
@@ -93,4 +89,5 @@
         pass_filenames: false
         # Only run this on demand with --hook-stage manual
         stages: [manual]
->>>>>>> 97a68776
+
+files: \.(txt|md|yml|dev|py|gz|whl|pyc|test|sh|ps1|toml)$ # Include relevant file extensions