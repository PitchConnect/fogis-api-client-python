--- conflicted
+++ resolved
@@ -21,10 +21,6 @@
       run: |
         python -m pip install --upgrade pip
         pip install --upgrade -e .[dev]
-<<<<<<< HEAD
-
-=======
->>>>>>> 91569055
     - name: Lint with flake8
       run: |
         flake8 . --count --select=E9,F63,F7,F82 --show-source --statistics
