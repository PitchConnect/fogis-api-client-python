# Contributing to fogis_api_client

Thank you for your interest in contributing to fogis_api_client! This document outlines the process and guidelines for contributing to this project.

## Git Workflow

We follow a modified GitFlow workflow to ensure that the main branch is always in a releasable state.

### 1. Branch Structure

- **main**: Production-ready code. Always stable and releasable.
- **develop**: Integration branch for features. Contains code for the next release.
- **feature/***:  Feature branches for new functionality.
- **fix/***:  Bug fix branches for issues.
- **release/***:  Release preparation branches.
- **hotfix/***:  Emergency fixes for production issues.

### 2. Never Push Directly to Main or Develop
- All changes must go through pull requests
- The main and develop branches are protected and require PR review
- This ensures code quality and prevents accidental breaking changes

### 3. Branch Naming Convention
- `feature/descriptive-name` for new features (branch from develop)
- `fix/issue-description` for bug fixes (branch from develop)
- `docs/what-is-documented` for documentation changes (branch from develop)
- `refactor/what-is-refactored` for code refactoring (branch from develop)
- `test/what-is-tested` for adding or updating tests (branch from develop)
- `release/x.y.z` for release preparation (branch from develop)
- `hotfix/issue-description` for urgent production fixes (branch from main)

### 4. GitFlow Process

#### For Features and Bug Fixes:
1. Create a branch from develop: `git checkout -b feature/name develop`
2. Make your changes
3. Write or update tests for your changes
4. Run all tests locally:
   ```bash
   python -m unittest discover tests
   python -m pytest integration_tests
   ```
5. Ensure pre-commit hooks pass: `pre-commit run --all-files`
6. Push your branch: `git push -u origin feature/name`
7. Create a PR to merge into develop
8. After review and approval, squash-merge into develop
9. Delete the feature branch

#### For Releases:
1. When develop has enough features for a release, create a release branch: `git checkout -b release/x.y.z develop`
2. Update version numbers and perform final testing
3. Create a PR to merge into main
4. After review and approval, merge into main (no squash)
5. Tag the release on main: `git tag -a vx.y.z -m "Version x.y.z"`
6. Merge the release branch back into develop: `git checkout develop && git merge release/x.y.z`
7. Delete the release branch

#### For Hotfixes:
1. Create a hotfix branch from main: `git checkout -b hotfix/issue main`
2. Fix the issue and update version number (patch increment)
3. Create a PR to merge into main
4. After review and approval, merge into main (no squash)
5. Tag the hotfix on main: `git tag -a vx.y.z -m "Hotfix x.y.z"`
6. Merge the hotfix into develop as well: `git checkout develop && git merge hotfix/issue`
7. Delete the hotfix branch

### 5. Issue Management

1. **Creating Issues**:
   - Use descriptive titles that clearly state the problem or feature
   - Include detailed descriptions with context and requirements
   - Add appropriate labels (enhancement, bug, documentation, etc.)
   - Add screenshots or examples when relevant
   - Reference related issues or PRs
   - Assign to a specific milestone when applicable
   - Set priority using labels (high, medium, low)

2. **Issue Tracking**:
   - Use GitHub Projects for tracking issue status
   - Update issue status when you start working on it
   - Add the "in progress" label when actively working on an issue
   - If you stop working on an issue, remove the "in progress" label and add a comment explaining why
   - Mention blockers or dependencies in comments
   - Regularly update long-running issues with progress reports

3. **Closing Issues**:
   - Issues should be closed when the corresponding PR is merged
   - Use closing keywords in PR descriptions (e.g., "Closes #123")
   - If an issue is invalid or duplicate, close with a clear explanation
   - Check if there are duplicate issues before creating new ones
   - When closing without fixing, provide a clear reason in a comment
   - For "won't fix" decisions, explain the rationale

### 6. Branch Cleanup

1. **After Merging**:
   - Always delete branches after merging
   - Use `git branch -d branch-name` for local branch deletion
   - Use `git push origin --delete branch-name` for remote branch deletion

2. **Stale Branches**:
   - Periodically review and clean up old branches
   - Consider deleting branches that haven't been updated in 3+ months
   - Before deleting, check if the branch contains unique work
   - If a branch contains valuable work, create an issue to track it

3. **Abandoned PRs**:
   - If a PR is abandoned, comment asking for status
   - After 2 weeks without response, consider closing the PR
   - Mention that the work can be continued in a new PR if needed

### 7. Pull Request Process
1. Create a PR through GitHub
2. Fill out the PR template completely
3. Wait for CI/CD to pass
4. Get at least one review
5. Address any feedback
6. Merge according to the branch type (squash for features/fixes, no squash for releases/hotfixes)
7. Delete the branch after merging

### 8. Commit Message Guidelines
- Use the format: `Type: Short description`
- Types: `Fix`, `Feature`, `Docs`, `Style`, `Refactor`, `Test`, `Chore`
- Example: `Fix: Ensure proper payload structure in fetch_matches_list_json`
- Keep messages clear, concise, and descriptive
- Reference issue numbers when applicable: `Fix #123: Add error handling`

## Code Standards

### Python Style
- Follow PEP 8 style guidelines
- Use 4 spaces for indentation (no tabs)
- Maximum line length of 100 characters
- Use meaningful variable and function names
- Add docstrings to all public methods and classes

### Type Hints
- Use type hints for all function parameters and return values
- Ensure proper conversion of types (e.g., string IDs to integers)
- Example:
  ```python
  def fetch_match_json(self, match_id: int) -> dict:
      """
      Fetches match information.

      Args:
          match_id (int): The ID of the match

      Returns:
          dict: Match information
      """
      payload = {"matchid": int(match_id)}
      return self._api_request(url, payload)
  ```

### Documentation
- All public methods must have docstrings
- Include parameter descriptions, return values, and exceptions
- Add examples for complex methods
- Keep documentation up-to-date with code changes

## Testing

### Test Requirements
- All new features must include tests
- Bug fixes should include regression tests
- Aim for high test coverage of critical functionality
- Tests should be independent and repeatable

### Running Tests

Before submitting a pull request, please ensure all tests pass:

1. **Run unit tests**:
   ```bash
   python -m unittest discover tests
   ```

2. **Run integration tests**:
   ```bash
   python -m pytest integration_tests
   ```

3. **When adding new features or modifying existing ones**:
   - Add or update unit tests in the `tests/` directory
   - Add or update integration tests in the `integration_tests/` directory
   - Ensure test coverage for both success and error cases

### Test Coverage Guidelines

- **Endpoint Changes**: If you add, modify, or remove an API endpoint, update all corresponding tests
- **Feature Changes**: Add tests for new features and update tests for modified features
- **Bug Fixes**: Add a test that reproduces the bug and verifies the fix

### Test Structure
- Unit tests for individual functions and methods
- Integration tests for API endpoints
- Regression tests for critical functionality
- Mock external dependencies when appropriate

### Pre-commit Hooks

We use pre-commit hooks to automate testing and code quality checks. This helps catch issues early and ensures consistent code quality.

1. Install pre-commit:
   ```bash
   pip install pre-commit
   ```

2. Install the hooks:
   ```bash
   pre-commit install
   ```

3. The hooks will now run automatically before each commit

Pre-commit hooks will:
- Format your code with Black and isort
- Check for common issues with flake8
  - Note: We ignore whitespace before ':' (E203) for Black compatibility
  - Note: We ignore lazy string interpolation (F541) as it's not a significant gain for this project
- Verify type hints with mypy
- Run unit tests to ensure they pass

If any checks fail, the commit will be blocked until you fix the issues.

## API Changes

### Backward Compatibility
- Maintain backward compatibility when possible
- If breaking changes are necessary, document them clearly
- Consider deprecation warnings before removing functionality

### API Documentation
- Document all API endpoints and methods
- Include parameter descriptions, types, and examples
- Note any rate limits or usage restrictions
- Update documentation when API changes

## Versioning and Releases

### Semantic Versioning
- Follow [Semantic Versioning](https://semver.org/) (MAJOR.MINOR.PATCH)
- MAJOR: Incompatible API changes
- MINOR: Add functionality in a backward-compatible manner
- PATCH: Backward-compatible bug fixes

### Changelog
- Update the changelog for each release
- Group changes by type: Added, Changed, Deprecated, Removed, Fixed, Security
- Reference PR numbers and contributors

## Working with AI Assistants

When using AI assistants (like GitHub Copilot, Claude, ChatGPT, etc.) to help with development:

### For Human Developers

1. **Explicitly Instruct the AI**:
   - Ask the AI to read and follow the CONTRIBUTING.md guidelines
   - Provide the repository URL or paste relevant sections of the guidelines
   - Specify which branch to use as the base (usually develop, not main)

2. **Review AI-Generated Code Carefully**:
   - Ensure it follows the project's coding standards
   - Verify it includes appropriate tests
   - Check that it maintains backward compatibility
   - Look for potential edge cases the AI might have missed

3. **Follow the Same Process**:
   - AI-assisted code should go through the same PR process
   - Don't use AI to bypass code review or testing

### For AI Assistants

If you are an AI assistant reading this:

1. **Follow the GitFlow Process**:
   - Create branches from develop, not main
   - Use the correct branch naming conventions
   - Suggest squash merging for feature/fix branches
   - Recommend running pre-commit hooks before pushing changes

2. **Maintain Code Quality**:
   - Add comprehensive tests for all new code (both unit and integration tests)
   - Include proper type hints
   - Follow the project's coding style
   - Document all public methods and functions
   - Ensure code passes all pre-commit hooks

3. **Preserve Critical Functionality**:
   - Be cautious when modifying existing code
   - Ensure backward compatibility
   - Add regression tests for modified functionality
   - Verify that API endpoints still work as expected

4. **Using Markdown Files with GitHub CLI**:
   - Use markdown files for any complex GitHub content instead of inline text
   - This applies to PR descriptions, issue templates, comments, and more
   - Create markdown files with proper formatting, headings, lists, and code blocks
   - Use the GitHub CLI with the appropriate file option for different commands
   - Example workflows:

     **For PR descriptions:**
     ```bash
     # Create a markdown file with your PR description
     cat > pr_description.md << 'EOL'
     # PR Title

     ## Description
     This PR adds feature X which does Y.

     ## Changes
     - Added new class for X
     - Updated tests
     - Documentation updates

     ## Related Issue
     Fixes #123

     ## Type of Change
     - [x] New feature
     - [ ] Bug fix
     EOL

     # Create the PR using the file
     gh pr create --base develop --head your-branch --title "Add feature X" --body-file pr_description.md

     # Or update an existing PR
     gh pr edit 123 --body-file pr_description.md
     ```

     **For issue descriptions:**
     ```bash
     # Create a markdown file with your issue description
     cat > issue_description.md << 'EOL'
     ## Description
     Detailed description of the issue...

     ## Steps to Reproduce
     1. Step one
     2. Step two
     3. Step three

     ## Expected Behavior
     What should happen...

     ## Actual Behavior
     What actually happens...
     EOL

     # Create the issue using the file
     gh issue create --title "Bug: Something is broken" --body-file issue_description.md
     ```

     **For comments:**
     ```bash
     # Create a markdown file with your comment
     cat > comment.md << 'EOL'
     I've reviewed this PR and have the following feedback:

     ## Code Quality
     - The function on line 42 could be simplified
     - Good test coverage overall

     ## Suggestions
     ```python
     # Instead of this:
     def complex_function(x, y):
         return x * 2 + y * 3

     # Consider this:
     def complex_function(x, y):
         return 2*x + 3*y
     ```
     EOL

     # Add a comment to a PR
     gh pr comment 123 --body-file comment.md

     # Or add a comment to an issue
     gh issue comment 456 --body-file comment.md
     ```

   - Benefits of this approach:
     - Produces cleaner, better-formatted content
     - Allows you to version control your content
     - Makes it easier to reuse templates
     - Simplifies editing and reviewing before submission
     - Works better with AI-generated content

5. **Proper Issue Management**:
   - Create well-structured issues with clear descriptions
   - Add appropriate labels to issues (bug, enhancement, documentation, etc.)
   - Close issues when the corresponding PR is merged
   - Use closing keywords in PR descriptions (e.g., "Closes #123")
   - Check for duplicate issues before creating new ones
   - Update issue status when working on it
   - Add the "in progress" label when actively working on an issue
   - If you stop working on an issue, remove the "in progress" label and add a comment explaining why
   - Mention blockers or dependencies in comments
   - For "won't fix" decisions, explain the rationale

6. **Branch Cleanup**:
   - Always delete branches after merging
   - Remind users to delete branches after PRs are merged
   - Don't leave stale branches in the repository
   - Check if branches can be deleted when PRs are closed without merging
   - Use `git branch -d branch-name` for local branch deletion
   - Use `git push origin --delete branch-name` for remote branch deletion
   - Periodically review and clean up old branches

6. **PR Best Practices**:
   - Create descriptive PR titles
   - Include detailed descriptions of changes
   - Reference related issues
   - Add screenshots or examples when relevant
   - Respond to review comments promptly
   - Update PRs based on feedback
   - Rebase or merge with the target branch if conflicts arise
   - For complex PR descriptions, use a markdown file with the GitHub CLI:
     ```bash
     # Create a markdown file with your PR description
     echo "# PR Title\n\n## Description\nDetailed description here..." > pr_description.md

     # Create a PR using the file
     gh pr create --base develop --head your-branch --title "Your PR Title" --body-file pr_description.md

     # Or update an existing PR
     gh pr edit 123 --body-file pr_description.md
     ```

7. **Guidelines for AI Agents**:
   - Follow all the same guidelines as human contributors
   - Always use the markdown file approach for complex GitHub content (as described in section 4)
   - This is especially important for AI-generated content, which can be lengthy and complex
   - Generate well-structured, properly formatted code that follows the project's style guidelines
   - Provide detailed explanations of your changes in PR descriptions
   - Break down complex tasks into smaller, manageable PRs
   - Always run tests locally before submitting PRs
   - Be explicit about any limitations or potential issues in your implementation
   - When in doubt, ask for clarification rather than making assumptions
   - Consider creating templates for common tasks to ensure consistency

<<<<<<< HEAD
8. **Include Reminders in Issues and PRs**:
   - All issues and pull requests should include a reminder about following these guidelines
   - Issue templates and PR templates have checkboxes to confirm reading this document
   - When creating issues or PRs manually, include a link to this document
   - This ensures consistency across all contributions, regardless of who handles them
=======
8. **Maintaining Documentation and Scripts**:
   - Keep documentation and scripts up to date with code changes
   - When adding new features, update relevant documentation
   - When changing workflows, update related scripts
   - When fixing bugs, update troubleshooting guides if applicable
   - Pay special attention to onboarding materials (README, QUICKSTART.md, etc.)
   - Test setup scripts on a clean environment periodically
   - Update version numbers and dependencies in documentation
   - Review documentation for accuracy during the PR review process
   - Consider documentation and scripts as part of the codebase, not an afterthought
   - When switching between computers, use it as an opportunity to verify onboarding docs
>>>>>>> c9bb77e8

9. **Remind Users of the Process**:
   - If a user asks you to push directly to main, remind them of the GitFlow process
   - Suggest creating a proper branch and PR instead
   - Reference this document when explaining the process

## Dynamic Pre-commit Hook Generator

This project uses a dynamic pre-commit hook generator powered by Google's Gemini LLM. This tool helps maintain consistent code quality and documentation standards.

### Using the Generator

```bash
# Generate pre-commit hooks interactively
python3 scripts/dynamic_precommit_generator.py

# Generate pre-commit hooks non-interactively
python3 scripts/dynamic_precommit_generator.py --non-interactive

# Generate and install pre-commit hooks
python3 scripts/dynamic_precommit_generator.py --non-interactive --install
```

### Documenting Issues

If you encounter issues with the generator:

1. Check the known issues in `scripts/README_DYNAMIC_HOOKS.md`
2. If it's a new issue, add it to the document
3. Create a GitHub issue if it requires code changes

### Modifying the Generator

When modifying the generator:

1. Test both interactive and non-interactive modes
2. Add fallback mechanisms for new features
3. Update the documentation in `scripts/README_DYNAMIC_HOOKS.md`
4. Consider the impact on CI/CD pipelines

See issue #107 for plans to extract this as a standalone tool.

## Getting Help

If you have questions or need help with the contribution process:
- Open an issue on GitHub
- Ask for clarification in your PR
- Reach out to the maintainers

Thank you for contributing to fogis_api_client!<|MERGE_RESOLUTION|>--- conflicted
+++ resolved
@@ -442,14 +442,13 @@
    - When in doubt, ask for clarification rather than making assumptions
    - Consider creating templates for common tasks to ensure consistency
 
-<<<<<<< HEAD
 8. **Include Reminders in Issues and PRs**:
    - All issues and pull requests should include a reminder about following these guidelines
    - Issue templates and PR templates have checkboxes to confirm reading this document
    - When creating issues or PRs manually, include a link to this document
    - This ensures consistency across all contributions, regardless of who handles them
-=======
-8. **Maintaining Documentation and Scripts**:
+
+9. **Maintaining Documentation and Scripts**:
    - Keep documentation and scripts up to date with code changes
    - When adding new features, update relevant documentation
    - When changing workflows, update related scripts
@@ -460,9 +459,8 @@
    - Review documentation for accuracy during the PR review process
    - Consider documentation and scripts as part of the codebase, not an afterthought
    - When switching between computers, use it as an opportunity to verify onboarding docs
->>>>>>> c9bb77e8
-
-9. **Remind Users of the Process**:
+
+10. **Remind Users of the Process**:
    - If a user asks you to push directly to main, remind them of the GitFlow process
    - Suggest creating a proper branch and PR instead
    - Reference this document when explaining the process
