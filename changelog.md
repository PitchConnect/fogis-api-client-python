--- conflicted
+++ resolved
@@ -1,19 +1,17 @@
 # Changelog
 
-<<<<<<< HEAD
 ## [0.4.5] - 2025-05-21
 
 ### Changed
 - Standardized on original field names (matchhandelsetypid, matchminut, matchlagid, spelareid, hemmamal, bortamal)
 - Removed support for alternative field names (handelsekod, minut, lagid, personid, resultatHemma, resultatBorta) to reduce complexity
 - Updated validation to only accept the standard field names
-=======
+
 ## [0.4.4] - 2025-05-20
 
 ### Fixed
 - Fixed package name capitalization in setup.py (correct to timmyBird)
 - Updated publish-to-pypi.yml workflow to explicitly set version from release tag
->>>>>>> aac890c6
 
 ## [0.4.3] - 2025-05-20
 
