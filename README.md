--- conflicted
+++ resolved
@@ -297,8 +297,7 @@
 
 We provide setup scripts to make it easy to set up your development environment, including pre-commit hooks.
 
-<<<<<<< HEAD
-We use pre-commit hooks to ensure code quality. To set up pre-commit hooks that match our CI/CD pipeline:
+To set up pre-commit hooks that match our CI/CD pipeline:
 
 ```bash
 ./update_precommit_hooks.sh
@@ -306,10 +305,7 @@
 
 This script will install pre-commit, generate hooks that match our CI/CD configuration, and install them automatically.
 
-Alternatively, you can set up manually:
-=======
 ##### Using the Setup Script
->>>>>>> 0c5296a1
 
 On macOS/Linux:
 ```bash
