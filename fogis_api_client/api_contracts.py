--- conflicted
+++ resolved
@@ -68,11 +68,8 @@
     "convert_flat_to_nested_match_result",
     "validate_request",
     "validate_response",
-<<<<<<< HEAD
-=======
     "extract_endpoint_from_url",
     "get_schema_for_endpoint",
->>>>>>> d00edb55
 ]
 
 
