--- conflicted
+++ resolved
@@ -73,15 +73,10 @@
     @patch("fogis_api_client_http_wrapper.client.fetch_matches_list_json")
     def test_matches_endpoint_with_query_params(self, mock_fetch):
         """Test the /matches endpoint with query parameters."""
-<<<<<<< HEAD
-        # Set up the mock
-        mock_fetch.return_value = [{"id": "1", "home_team": "Team A", "away_team": "Team B", "datum": "2023-01-01"}]
-=======
         # Set up the mock - return response in the format that the API actually returns
         mock_fetch.return_value = {
             "matchlista": [{"id": "1", "home_team": "Team A", "away_team": "Team B", "datum": "2023-01-01"}]
         }
->>>>>>> 627b753e
 
         # Test with date range parameters
         response = self.client.get("/matches?from_date=2023-01-01&to_date=2023-12-31")
